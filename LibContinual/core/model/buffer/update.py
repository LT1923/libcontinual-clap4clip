import numpy as np
import torch
import copy
from torch.utils.data import DataLoader

def random_update(datasets, buffer):

    images = np.array(datasets.images + buffer.images)
    labels = np.array(datasets.labels + buffer.labels)
    perm = np.random.permutation(len(labels))

    images, labels = images[perm[:buffer.buffer_size]], labels[perm[:buffer.buffer_size]]

    buffer.images = images.tolist()
    buffer.labels = labels.tolist()

def herding_update(datasets, buffer, feature_extractor, device):

    print("Using Herding Update Strategy")

    per_classes = buffer.buffer_size // buffer.total_classes

    selected_images, selected_labels = [], []
    images = np.array(datasets.images + buffer.images)
    labels = np.array(datasets.labels + buffer.labels)

    for cls in range(buffer.total_classes):
        if cls % 20 == 0 or cls == buffer.total_classes-1:
            print("Construct examplars for class {}".format(cls))
        cls_images_idx = np.where(labels == cls)
        cls_images, cls_labels = images[cls_images_idx], labels[cls_images_idx]

        cls_selected_images, cls_selected_labels = construct_examplar(copy.copy(datasets), cls_images, cls_labels, feature_extractor, per_classes, device)
        selected_images.extend(cls_selected_images)
        selected_labels.extend(cls_selected_labels)


    buffer.images, buffer.labels = selected_images, selected_labels

def construct_examplar(datasets, images, labels, feature_extractor, per_classes, device):
    if len(images) <= per_classes:
        return images, labels
    
    datasets.images, datasets.labels = images, labels
    dataloader = DataLoader(datasets, shuffle = False, batch_size = 32, drop_last = False)

    with torch.no_grad():
        features = []
        for data in dataloader:
            imgs = data['image'].to(device)
            features.append(feature_extractor(imgs)['features'].cpu().numpy().tolist())

    features = np.concatenate(features)
    selected_images, selected_labels = [], []
    selected_features = []
    class_mean = np.mean(features, axis=0)

    for k in range(1, per_classes+1):
        if len(selected_features) == 0:
            S = np.zeros_like(features[0])
        else:
            S = np.mean(np.array(selected_features), axis=0)


        mu_p = (S + features) / k
        i = np.argmin(np.sqrt(np.sum((class_mean - mu_p) ** 2, axis=1)))

        selected_images.append(images[i])
        selected_labels.append(labels[i])
        selected_features.append(features[i])

        features = np.delete(features, i, axis=0) 
        images = np.delete(images, i)
        labels = np.delete(labels, i)

    return selected_images, selected_labels

"""
def balance_random_update(dataset, buffer):
    images = np.array(datasets.images + buffer.images)
    labels = np.array(datasets.labels + buffer.labels)
    perm = np.random.permutation(len(labels))

    exemplar_per_class = buffer.buffer_size // len(labels)  # cifar100的类别数不会超过2000
    exemplars = []
    for label in labels:
        _exemplars =  # 怎么采样？
        exemplars.append(_exemplars)
    
    buffer.images = exemplars.tolist()
    # images, labels = images[perm[:buffer.buffer_size]], labels[perm[:buffer.buffer_size]]

    # buffer.images = images.tolist()
    buffer.labels = labels.tolist()
"""

def balance_random_update(dataset, buffer):
    # todo: how to store images and labels as tensor instead of tuple?
<<<<<<< HEAD
    print("into balance_random_update!")
    #print("buffer.images")
    #print(buffer.images)
=======
>>>>>>> 187a28dc
    images = np.array(dataset.images + buffer.images)
    labels = np.array(dataset.labels + buffer.labels)
    
    perm = np.random.permutation(len(labels))
    images = images[perm]
    labels = labels[perm]
    
    unique_labels = np.unique(labels)
    exemplar_per_class = buffer.buffer_size // len(unique_labels)
    
    exemplars = []
    exemplar_labels = []
    
    for label in unique_labels:
        class_indices = np.where(labels == label)[0]
        if len(class_indices) > exemplar_per_class:
            selected_indices = np.random.choice(class_indices, exemplar_per_class, replace=False)
        else:
            selected_indices = class_indices
        exemplars.extend(images[selected_indices])
        exemplar_labels.extend(labels[selected_indices])
    
    if len(exemplars) > buffer.buffer_size:
        selected_indices = np.random.choice(len(exemplars), buffer.buffer_size, replace=False)
        exemplars = np.array(exemplars)[selected_indices]
        exemplar_labels = np.array(exemplar_labels)[selected_indices]
    
    buffer.images = exemplars
    buffer.labels = exemplar_labels<|MERGE_RESOLUTION|>--- conflicted
+++ resolved
@@ -96,12 +96,6 @@
 
 def balance_random_update(dataset, buffer):
     # todo: how to store images and labels as tensor instead of tuple?
-<<<<<<< HEAD
-    print("into balance_random_update!")
-    #print("buffer.images")
-    #print(buffer.images)
-=======
->>>>>>> 187a28dc
     images = np.array(dataset.images + buffer.images)
     labels = np.array(dataset.labels + buffer.labels)
     
