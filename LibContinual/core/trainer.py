import os
import sys
import torch

import numpy as np
import core.model as arch
import torch.optim as optim
import torch.distributed as dist
import torch.multiprocessing as mp

from pprint import pprint
from time import time
from tqdm import tqdm
from core.data import get_dataloader
from core.utils import *
from core.model.buffer import *
from core.model import bic
from torch.utils.data import DataLoader
from core.utils import Logger, fmt_date_str
from torch.optim.lr_scheduler import MultiStepLR, LambdaLR
from copy import deepcopy

from core.scheduler import CosineSchedule, PatienceSchedule, CosineAnnealingWarmUp

class Trainer(object):
    """
    The Trainer.
    
    Build a trainer from config dict, set up optimizer, model, etc.
    """

    def __init__(self, rank, config):

        self.rank = rank
        self.config = config
        self.distribute = self.config['n_gpu'] > 1  # 暂时不考虑分布式训练
        assert not self.distribute
        if self.distribute:
            dist.init_process_group(backend='nccl', init_method='tcp://127.0.0.1:23456', world_size=self.config['n_gpu'], rank=rank)
        self.logger = self._init_logger(config)           
        self.device = self._init_device(config)

        pprint(config)
        
        self.init_cls_num, self.inc_cls_num, self.task_num = self._init_data(config)
        self.model = self._init_model(config) 
        (
            self.train_loader,
            self.test_loader,
        ) = self._init_dataloader(config)
        
        self.buffer = self._init_buffer(config)

        self.task_idx = 0 
        (
            self.init_epoch,
            self.inc_epoch,
            self.optimizer,
            self.scheduler,
        ) = self._init_optim(config)

        self.train_meter, self.test_meter = self._init_meter()

        self.val_per_epoch = config['val_per_epoch']

        if self.config["classifier"]["name"] == "bic":
            self.stage2_epoch = config['stage2_epoch']

    def _init_logger(self, config, mode='train'):
        '''
        Init logger.

        Args:
            config (dict): Parsed config file.

        Returns:
            logger (Logger)
        '''

        save_path = config['save_path']
        log_path = os.path.join(save_path, "log")
        if not os.path.isdir(log_path):
            os.mkdir(log_path)
        log_prefix = config['classifier']['name'] + "-" + config['backbone']['name'] + "-" + f"epoch{config['epoch']}" #mode
        log_prefix = log_prefix.replace("/", "-")
        log_file = os.path.join(log_path, "{}-{}.log".format(log_prefix, fmt_date_str()))

        logger = Logger(log_file)

        # hack sys.stdout
        sys.stdout = logger

        return logger

    def _init_device(self, config):
        """"
        Init the devices from the config.
        
        Args:
            config(dict): Parsed config file.
            
        Returns:
            device: a device.
        """
        init_seed(config['seed'], config['deterministic'])

        device = torch.device(f'cuda:{config["device_ids"][self.rank]}')
        torch.cuda.set_device(device)

        return device

    def _init_files(self, config):
        pass

    def _init_writer(self, config):
        pass

    def _init_meter(self, ):
        """
        Init the AverageMeter of train/val/test stage to cal avg... of batch_time, data_time,calc_time ,loss and acc1.

        Returns:
            tuple: A tuple of train_meter, val_meter, test_meter.
        """
        train_meter = AverageMeter(
            "train",
            ["batch_time", "data_time", "calc_time", "loss", "acc1"],
        )

        test_meter = AverageMeter(
            "test",
            ["batch_time", "data_time", "calc_time", "acc1"],
        )

        return train_meter, test_meter

    def _init_optim(self, config):
        """
        Init the optimizers and scheduler from config, if necessary, load the state dict from a checkpoint.

        Args:
            config (dict): Parsed config file.

        Returns:
            tuple: A tuple of optimizer, scheduler.
        """

        if 'init_epoch' in config.keys():
            init_epoch = config['init_epoch']
        else:
            init_epoch = config['epoch']

        model = self.model.module if self.distribute else self.model

        if self.task_idx == 0 and 'init_optimizer' in config.keys():
            optimizer = get_instance(
                torch.optim, "init_optimizer", config, params=model.get_parameters(config)
            )
        else:
            optimizer = get_instance(
                torch.optim, "optimizer", config, params=model.get_parameters(config)
            )

        # Check if the learning rate scheduler specified in the configuration is "CosineSchedule"
        if config['lr_scheduler']['name'] == "CosineSchedule":
            scheduler = CosineSchedule(optimizer, K=config['lr_scheduler']['kwargs']['K'])
        elif config['lr_scheduler']['name'] == "PatienceSchedule":
            scheduler = PatienceSchedule(optimizer, patience = config['lr_scheduler']['kwargs']['patience'], factor = config['lr_scheduler']['kwargs']['factor'])
        elif config['lr_scheduler']['name'] == "Constant":
            scheduler = optim.lr_scheduler.LambdaLR(optimizer, lr_lambda=lambda e: 1)
        elif config['lr_scheduler']['name'] == "CosineAnnealingWarmUp":
            T_max = len(self.train_loader.get_loader(self.task_idx))
            T_max *= init_epoch if self.task_idx == 0 else config['epoch']
            scheduler = CosineAnnealingWarmUp(optimizer, config['lr_scheduler']['kwargs']['warmup_length'], T_max)
        else:
            scheduler = get_instance(torch.optim.lr_scheduler, "lr_scheduler", config, optimizer=optimizer)

        return init_epoch, config['epoch'], optimizer, scheduler

    def _init_data(self, config):
        return config['init_cls_num'], config['inc_cls_num'], config['task_num']

    def _init_model(self, config):
        """
        Init model(backbone+classifier) from the config dict and load the pretrained params or resume from a
        checkpoint, then parallel if necessary .

        Args:
            config (dict): Parsed config file.

        Returns:
            tuple: A tuple of the model and model's type.
        """
        # For backward compatibility, some backbone initialization doesn't take device as argument
        try:
            backbone = get_instance(arch, "backbone", config, **{'device': self.device})
        except TypeError:
            backbone = get_instance(arch, "backbone", config)

        model = get_instance(arch, "classifier", config, **{'device': self.device, 'backbone': backbone}).to(self.device)

        if self.distribute:
            model = torch.nn.parallel.DistributedDataParallel(
                model,
                device_ids=[self.device]
            )

        return model
    
    def _init_dataloader(self, config):
        '''
        Init DataLoader

        Args:
            config (dict): Parsed config file.

        Returns:
            train_loaders (list): Each task's train dataloader.
            test_loaders (list): Each task's test dataloader.
        '''

        train_loaders = get_dataloader(config, "train")
        test_loaders = get_dataloader(config, "test", cls_map=train_loaders.cls_map)

        # Add DistributedSampler to each dataloader
        if self.distribute:
            for loaders in [train_loaders, test_loaders]:
                for i, dataloader in enumerate(loaders.dataloaders):
                    dataset = dataloader.dataset
                    sampler = torch.utils.data.distributed.DistributedSampler(dataset, shuffle=True)
                    loaders.dataloaders[i] = DataLoader(
                        dataset,
                        sampler=sampler,
                        batch_size=dataloader.batch_size // self.config['n_gpu'],
                        num_workers=dataloader.num_workers,
                        drop_last=dataloader.drop_last
                    )

        return train_loaders, test_loaders
    
    def _init_buffer(self, config):
        '''
        Init Buffer
        
        Args:
            config (dict): Parsed config file.

        Returns:
            buffer (Buffer): a buffer for old samples.
        '''
        buffer = get_instance(arch, "buffer", config)

        return buffer

    def train_loop(self,):
        """
        The norm train loop:  before_task, train, test, after_task
        """
        experiment_begin = time()
        method_name = self.config["classifier"]["name"]
        testing_times = self.config['testing_times']

        # 记录每个 task 的 average last accuracy
        batch_last_acc_list = np.zeros((self.task_num))
        task_last_acc_list = np.zeros((self.task_num))

        # 记录每个 task 的 best last accuracy
        best_batch_last_acc_list = np.zeros((self.task_num))
        best_task_last_acc_list = np.zeros((self.task_num))

        acc_table = np.zeros((self.task_num, self.task_num)) # A numpy array with shape [task_num, task_num], where [i, j] is acc of model on task j after learning task i
        bwt_list, frgt_list = [], []

        model = self.model.module if self.distribute else self.model
        
        if method_name == 'RAPF':
            model.model.classes_names = self.train_loader.cls_map

        for task_idx in range(self.task_num):
            self.task_idx = task_idx
            if self.rank == 0:
                print(f"================Task {task_idx} Start!================")
            
            if hasattr(model, 'before_task'):
                model.before_task(task_idx, self.buffer, self.train_loader.get_loader(task_idx), self.test_loader.get_loader(task_idx))
            
            if self.rank == 0:
                print(f"Trainable Parameters for Task {task_idx} : {count_parameters(model)} / {count_all_parameters(model)} ({count_parameters(model)*100/count_all_parameters(model):.2f}%)")

            _, _, self.optimizer, self.scheduler = self._init_optim(self.config)
            dataloader = self.train_loader.get_loader(task_idx)

            if method_name == "bic":

                w_decay = 2e-4 * self.task_num / (task_idx + 1) # in source code?
                self.optimizer = optim.SGD(model.get_parameters(self.config), lr = 0.1, momentum = 0.9, weight_decay = w_decay)
                self.scheduler = MultiStepLR(self.optimizer, milestones = [100, 150, 200], gamma = 0.1)

                dataloader, val_bias_dataloader = bic.spilt_and_update11(dataloader, self.buffer, task_idx, self.config)

            elif isinstance(self.buffer, (LinearBuffer, LinearHerdingBuffer)) and self.buffer.buffer_size > 0 and task_idx > 0:
                datasets = dataloader.dataset
                # print("Here dataset.images: ", datasets.images)
                # print("Here dataset.labels: ", datasets.labels)
                datasets.images.extend(self.buffer.images)
                datasets.labels.extend(self.buffer.labels)
                dataloader = DataLoader(
                    datasets,
                    shuffle = True,
                    batch_size = self.config['batch_size'],
                    drop_last = False,
                    num_workers = self.config['num_workers']
                )

            if self.rank == 0:
                print(f"================Task {task_idx} Training!================")
                print(f"The training samples number : {len(dataloader.dataset)}")
            
            # Reset Best Record
            best_batch_last_acc, best_task_last_acc = 0., 0.
            best_bwt, best_frgt = float('-inf'), float('inf')

            for epoch_idx in range(self.init_epoch if task_idx == 0 else self.inc_epoch):
                if self.rank == 0:
                    print("================Train on train set================")
                train_meter = self._train(epoch_idx, dataloader)

                acc1 = torch.tensor(train_meter.avg("acc1"), device=self.device)
                loss = torch.tensor(train_meter.avg("loss"), device=self.device)
                if self.distribute:
                    # Aggregate accuracy across all processes
                    dist.barrier()
                    dist.all_reduce(acc1, op=dist.ReduceOp.SUM)  # Sum accuracy across processes
                    dist.all_reduce(loss, op=dist.ReduceOp.SUM)
                    acc1 = acc1 / self.config['n_gpu']  # Normalize by world size
                    loss = loss / self.config['n_gpu']
                    dist.barrier()

                acc1 = acc1.item()
                loss = loss.item()
                
                if self.rank == 0:
                    print(f"Epoch [{epoch_idx}/{self.init_epoch if task_idx == 0 else self.inc_epoch}] Learning Rate {self.scheduler.get_last_lr()}\t|\tLoss: {loss:.4f} \tAverage Acc: {acc1:.2f} ")

                if (epoch_idx+1) % self.val_per_epoch == 0 or (epoch_idx+1) == self.inc_epoch:
                    if self.rank == 0:
                        print(f"================Validation on test set================")

                    # Disable validation for some method
                    if method_name in ['TRGP', 'RanPAC', 'MInfLoRA2', 'MInfLoRA3', 'PRAKA', 'TRGP_CLIP']:
                        if self.rank == 0:
                            print(f" * Disabled validation for this method")
                    else:
                        test_acc = self._validate(task_idx)

                        batch_last_acc, per_task_acc = test_acc['avg_acc'], test_acc['per_task_acc']
                        best_batch_last_acc = max(batch_last_acc, best_batch_last_acc)

                        task_last_acc = np.mean(per_task_acc)
                        best_task_last_acc = max(task_last_acc, best_task_last_acc)

                        frgt, bwt = compute_frgt(acc_table, per_task_acc, task_idx), compute_bwt(acc_table, per_task_acc, task_idx)
                        best_frgt, best_bwt = min(frgt, best_frgt), max(bwt, best_bwt)

                        if self.rank == 0:
                            print(f" * [Batch] Last Average Acc: {batch_last_acc:.2f} (Best: {best_batch_last_acc:.2f})")
                            print(f" * [Task] Last Average Acc: {task_last_acc:.2f} (Best: {best_task_last_acc:.2f})")
                            print(f" * Forgetting: {frgt:.3f} (Best: {best_frgt:.3f})")
                            print(f" * Backward Transfer: {bwt:.2f} (Best: {best_bwt:.2f})")
                            print(f" * Per-Task Acc: {per_task_acc}")
            
                if self.config['lr_scheduler']['name'] == "PatienceSchedule":
                    self.scheduler.step(train_meter.avg('loss'))
                    if self.scheduler.get_last_lr() < self.config['lr_scheduler']['kwargs']['stopping_lr']:
                        if self.rank == 0:
                            print(f"{self.scheduler.get_last_lr()} < {self.config['lr_scheduler']['kwargs']['stopping_lr']}, stopping this task now")
                        break
                else:
                    self.scheduler.step()
                    
                torch.cuda.empty_cache()  # add for cuda constraint

<<<<<<< HEAD
            # if hasattr(model, 'after_task'):
            #     model.after_task(task_idx, self.buffer, self.train_loader.get_loader(task_idx), self.test_loader.get_loader(task_idx))
=======
            if hasattr(model, 'after_task') and method_name != "CLAP4CLIP":
                model.after_task(task_idx, self.buffer, self.train_loader.get_loader(task_idx), self.test_loader.get_loader(task_idx))
>>>>>>> 187a28dc

            # Update Buffer
            if method_name not in ['bic', 'ERACE', 'ERAML']:# 用libcontinual自带的buffer更新？
                self.buffer.total_classes += self.init_cls_num if task_idx == 0 else self.inc_cls_num
                if self.buffer.buffer_size > 0:
                    if self.buffer.strategy == 'herding':
                        herding_update(self.train_loader.get_loader(task_idx).dataset, self.buffer, model.backbone, self.device)
                    elif self.buffer.strategy == 'random':
                        random_update(self.train_loader.get_loader(task_idx).dataset, self.buffer)
                    elif self.buffer.strategy == 'balance_random':
                        balance_random_update(self.train_loader.get_loader(task_idx).dataset, self.buffer)
                        
            if hasattr(model, 'after_task'):
                model.after_task(task_idx, self.buffer, self.train_loader.get_loader(task_idx), self.test_loader.get_loader(task_idx))


            # Stage 2 Training : BIC (Stage 2 start after buffer being updated)
            if self.config["classifier"]["name"] == "bic" and task_idx > 0:

                bias_scheduler = optim.lr_scheduler.LambdaLR(model.bias_optimizer, lr_lambda=lambda e: 1)

                for epoch_idx in range(self.stage2_epoch):
                    if self.rank == 0:
                        print("================ Train on the train set (stage2)================")
                    train_meter = self.stage2_train(epoch_idx, val_bias_dataloader)

                    if self.rank == 0:
                        print(f"Epoch [{epoch_idx}/{self.stage2_epoch}] Learning Rate {bias_scheduler.get_last_lr()}\t|\tLoss: {train_meter.avg('loss'):.4f} \tAverage Acc: {train_meter.avg('acc1'):.2f} ")

                    if (epoch_idx+1) % self.val_per_epoch == 0 or (epoch_idx+1) == self.inc_epoch:
                        if self.rank == 0:
                            print("================ Test on the test set (stage2)================")

                        test_acc = self._validate(task_idx)

                        batch_last_acc, per_task_acc = test_acc['avg_acc'], test_acc['per_task_acc']
                        best_batch_last_acc = max(batch_last_acc, best_batch_last_acc)

                        task_last_acc = np.mean(per_task_acc)
                        best_task_last_acc = max(task_last_acc, best_task_last_acc)

                        frgt, bwt = compute_frgt(acc_table, per_task_acc, task_idx), compute_bwt(acc_table, per_task_acc, task_idx)
                        best_frgt, best_bwt = min(frgt, best_frgt), max(bwt, best_bwt)

                        if self.rank == 0:
                            print(f" * [Batch] Last Average Acc: {batch_last_acc:.2f} (Best: {best_batch_last_acc:.2f})")
                            print(f" * [Task] Last Average Acc: {task_last_acc:.2f} (Best: {best_task_last_acc:.2f})")
                            print(f" * Forgetting: {frgt:.3f} (Best: {best_frgt:.3f})")
                            print(f" * Backward Transfer: {bwt:.2f} (Best: {best_bwt:.2f})")
                            print(f" * Per-Task Acc: {per_task_acc}")

                    #bias_scheduler.step()
            
            if method_name == "CLAP4CLIP":
                model.after_task(task_idx, self.buffer, self.train_loader.get_loader(task_idx), self.test_loader.get_loader(task_idx))

            for test_idx in range(testing_times):
                if self.rank == 0:
                    print(f"================Test {test_idx+1}/{testing_times} of Task {task_idx}!================")

                test_acc = self._validate(task_idx)

                batch_last_acc, per_task_acc = test_acc['avg_acc'], test_acc['per_task_acc']
                best_batch_last_acc = max(batch_last_acc, best_batch_last_acc)

                task_last_acc = np.mean(per_task_acc)
                best_task_last_acc = max(task_last_acc, best_task_last_acc)

                frgt, bwt = compute_frgt(acc_table, per_task_acc, task_idx), compute_bwt(acc_table, per_task_acc, task_idx)
                best_frgt, best_bwt = min(frgt, best_frgt), max(bwt, best_bwt)

                if self.rank == 0:
                    print(f" * [Batch] Last Average Acc: {batch_last_acc:.2f} (Best: {best_batch_last_acc:.2f})")
                    print(f" * [Task] Last Average Acc: {task_last_acc:.2f} (Best: {best_task_last_acc:.2f})")
                    print(f" * Forgetting: {frgt:.3f} (Best: {best_frgt:.3f})")
                    print(f" * Backward Transfer: {bwt:.2f} (Best: {best_bwt:.2f})")
                    print(f" * Per-Task Acc: {per_task_acc}")

                batch_last_acc_list[task_idx] += batch_last_acc # avg_acc_list[task_idx] += avg_acc
                task_last_acc_list[task_idx] += task_last_acc
                acc_table[task_idx][:task_idx + 1] += np.array(per_task_acc)

            best_batch_last_acc_list[task_idx] = best_batch_last_acc
            best_task_last_acc_list[task_idx] = best_task_last_acc

            # Take mean of testing_times
            batch_last_acc_list[task_idx] /= testing_times
            task_last_acc_list[task_idx] /= testing_times
            acc_table[task_idx] /= testing_times

            batch_last_acc = batch_last_acc_list[task_idx]
            task_last_acc = task_last_acc_list[task_idx]

            frgt, bwt = compute_frgt(acc_table, acc_table[task_idx], task_idx), compute_bwt(acc_table, acc_table[task_idx], task_idx)
            best_frgt, best_bwt = min(frgt, best_frgt), max(bwt, best_bwt)
            if task_idx > 1:
                frgt_list.append(frgt)
                bwt_list.append(bwt)
                
            if self.rank == 0:
                print(f"================Result of Task {task_idx} Testing!================")
                print(f" * [Batch] Last Average Acc: {batch_last_acc:.2f} (Best: {best_batch_last_acc:.2f})")
                print(f" * [Task] Last Average Acc: {task_last_acc:.2f} (Best: {best_task_last_acc:.2f})")
                print(f" * Forgetting: {frgt:.3f} (Best: {best_frgt:.3f})")
                print(f" * Backward Transfer: {bwt:.2f} (Best: {best_bwt:.2f})")
                print(f" * Per-Task Acc: {acc_table[task_idx][:task_idx + 1]}")

        batch_ovr_avg_acc = np.mean(batch_last_acc_list) #batch_ovr_avg_acc = np.mean(avg_acc_list)
        best_batch_ovr_avg_acc = np.mean(best_batch_last_acc_list) # best_batch_ovr_avg_acc = np.mean(best_avg_acc_list)
         
        task_ovr_avg_acc = np.sum(np.sum(acc_table[:task_idx + 1], axis = 1) / np.arange(1, task_idx + 2)) / (task_idx + 1)
        
        ovr_bwt = np.mean(bwt_list) if len(bwt_list) > 0 else float('-inf')
        ovr_frgt = np.mean(frgt_list) if len(frgt_list) > 0 else float('inf')

        if self.rank == 0:
            print(f"================Overall Result of {self.task_num} Tasks!================")
            print(f" * [Batch] Last Average Acc: {batch_last_acc:.2f} (Best: {best_batch_last_acc:.2f})")
            print(f" * [Task] Last Average Acc: {task_last_acc:.2f} (Best: {best_task_last_acc:.2f})")
            print(f" * Forgetting: {frgt:.3f} (Best: {best_frgt:.3f})")
            print(f" * Backward Transfer: {bwt:.2f} (Best: {best_bwt:.2f})")
            print(f" * [Batch] Overall Avg Acc : {batch_ovr_avg_acc:.2f} (Best: {best_batch_ovr_avg_acc:.2f})")
            print(f" * [Task] Overall Avg Acc : {task_ovr_avg_acc:.2f}")
            print(f" * Overall Frgt : {ovr_frgt:.3f}")
            print(f" * Overall BwT : {ovr_bwt:.2f}")
            print(f" * Average Acc Table : \n{acc_table}")

            print(f"================Model Performance Analysis================")
            print(f" * Time Costs : {(time() - experiment_begin):.2f} sec")
            fps = compute_fps(model, self.config)
            avg_fps, best_fps = fps['avg_fps'], fps['best_fps']
            print(f" * Average FPS (Best FPS) : {avg_fps:.0f} ({best_fps:.0f})")

    def stage2_train(self, epoch_idx, dataloader):
        """
        The stage 2 train stage of method : BIC

        Args:
            epoch_idx (int): Epoch index

        Returns:
            dict:  {"avg_acc": float}
        """
        model = self.model.module if self.distribute else self.model

        model.eval()
        for layer in model.bias_layers:
            layer.train()

        meter = self.train_meter
        meter.reset()
        
        total = len(dataloader)
        for b, batch in tqdm(enumerate(dataloader), total=total, disable=(self.rank != 0)):

            output, acc, loss = model.stage2(batch)
            
            meter.update("acc1", 100 * acc)
            meter.update("loss", loss.item())

        return meter

    def _train(self, epoch_idx, dataloader):
        """
        The train stage.

        Args:
            epoch_idx (int): Epoch index

        Returns:
            dict:  {"avg_acc": float}
        """
        model = self.model.module if self.distribute else self.model

        model.train()
        if self.config['classifier']['name'] == 'bic':
            for layer in model.bias_layers:
                layer.eval()
        
        meter = deepcopy(self.train_meter)
        meter.reset()

        total = len(dataloader)
        if self.config["classifier"]["name"] in ["CLAP4CLIP"]:
            init_seed(self.config["seed"], self.config["deterministic"])
        else:
            # todo: fix seed, not vary with task_idx
            init_seed(self.config['seed'] + epoch_idx, self.config['deterministic']) # Ensure Reproducibility


        for b, batch in tqdm(enumerate(dataloader), total=total, disable=(self.rank != 0)):
            
            batch['batch_id'] = b
            # These method's LR is updated every iterations, not epochs
            if self.config['classifier']['name'] in ['MOE_ADAPTER4CL', 'DMNSP', 'DMNSP_CIL']:
                self.scheduler.step(total * epoch_idx + b)

            if self.config["classifier"]["name"] in ['TRGP', 'DMNSP', 'DMNSP_CIL', 'TRGP_CLIP', 
                                                    'GPM', 'MoE_Test2', 'API', 'L2P']:
                self.optimizer.zero_grad()
                output, acc, loss = model.observe(batch)
            elif self.config["classifier"]["name"] in ['bic']:
                output, acc, loss = model.observe(batch)
                self.optimizer.zero_grad()
                loss.backward(retain_graph=True)
            else:
                output, acc, loss = model.observe(batch)
                self.optimizer.zero_grad()
                loss.backward()

            self.optimizer.step()

            if self.config["classifier"]["name"] in ['ERACE', 'ERAML']:
                model.add_reservoir()

            meter.update("acc1", 100 * acc)
            meter.update("loss", loss.item())

        return meter

    def _validate(self, task_idx):

        dataloaders = self.test_loader.get_loader(task_idx)
        # print(f"Testing on Task {task_idx} data...")
        # print(f"Total {len(dataloaders)} batches")

        model = self.model.module if self.distribute else self.model

        model.eval()
        if self.config["classifier"]["name"] == 'bic':
            for layer in model.bias_layers:
                layer.eval()

        per_task_acc = []
        correct_task, correct_all = 0, 0
        count_task, count_all = 0, 0

        with torch.no_grad():
            for t, dataloader in enumerate(dataloaders):
                correct_task, count_task = 0, 0

                for batch in tqdm(dataloader, desc = f"Testing on Task {t} data", disable=self.rank != 0):  # Disable tqdm for non-master processes
                    # print(f"Testing on Task {t} data, batch size: {batch['image'].shape[0]}")
                    
                    if self.config['setting'] == 'task-aware':
                        output, acc = model.inference(batch, task_id=t)
                    elif self.config['setting'] == 'task-agnostic':
                        # print('Here task agnostic validate') # CLAP4CLIP on this branch
                        output, acc = model.inference(batch)
                        #print(f"Task {t} inference output shape: {output.shape}")
                        #print(f"Task {t} inference acc: {acc}")
                    
                    correct_task += int(acc * batch['label'].shape[0])
                    count_task += batch['label'].shape[0]

                correct_all += correct_task
                count_all += count_task

                if self.distribute:
                    pass

                per_task_acc.append(round(correct_task * 100 / count_task, 2))

        if self.distribute:
            pass

        avg_acc = round(correct_all * 100 / count_all, 2)

        return {"avg_acc": avg_acc, 
                "per_task_acc": per_task_acc}<|MERGE_RESOLUTION|>--- conflicted
+++ resolved
@@ -380,13 +380,8 @@
                     
                 torch.cuda.empty_cache()  # add for cuda constraint
 
-<<<<<<< HEAD
-            # if hasattr(model, 'after_task'):
-            #     model.after_task(task_idx, self.buffer, self.train_loader.get_loader(task_idx), self.test_loader.get_loader(task_idx))
-=======
             if hasattr(model, 'after_task') and method_name != "CLAP4CLIP":
                 model.after_task(task_idx, self.buffer, self.train_loader.get_loader(task_idx), self.test_loader.get_loader(task_idx))
->>>>>>> 187a28dc
 
             # Update Buffer
             if method_name not in ['bic', 'ERACE', 'ERAML']:# 用libcontinual自带的buffer更新？
