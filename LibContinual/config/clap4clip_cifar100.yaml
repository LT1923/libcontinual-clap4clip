includes:
  - headers/data.yaml
  - headers/device.yaml
  - headers/model.yaml
  - headers/optimizer.yaml

device_ids: 0
n_gpu: 1
default_gpu: 0

# data
#data_root: /root/autodl-tmp/ml_lab/data/cifar100/ # hlt's directory
data_root: /root/autodl-tmp/cifar-100/cifar-100-dir/ # gyw's directory
image_size: &image_size 32
num_workers: 8
dataset: cifar100
save_path: ./


# training
init_cls_num: &init_cls_num 10
inc_cls_num: &inc_cls_num 10
total_cls_num: &total_cls_num 100
task_num: 10
warmup: 1
epoch: 5
val_per_epoch: 5 # according to num_test in parse_option()
train_batch_size: &train_batch_size 32
test_batch_size: 32
seed: 0

# optimizer
optimizer:
  name: SGD  # DONE: torch.optim.SGD(param_dict, lr=lr, weight_decay=self.wd)
  kwargs:
    lr: 1e-3
    momentum: 0.9  # todo
    weight_decay: 0.0

lr_scheduler:
  name: MultiStepLR  # todo
  kwargs:
    gamma: 0.1
    milestones: [80, 120]

# model
backbone:
  name: clip  
  kwargs: 
    model_name: ViT-B/16
    pretrained: True

buffer:
  name: LinearHerdingBuffer
  kwargs:
    buffer_size: 2000
    batch_size: *train_batch_size
<<<<<<< HEAD
#    strategy: herding
=======
    # strategy: herding # fixed: already used in LinearHerdingBuffer
>>>>>>> 1e418170

classifier: 
  name: CLAP4CLIP
  kwargs:
    # for LibContinual
    num_class: *total_cls_num
    init_cls_num: *init_cls_num
    inc_cls_num: *inc_cls_num
    feat_dim: 64

    # for CLAP4CLIP
    default_gpu: 0
    use_float32: False
    use_grad_checkpoint: False
    use_vga: True
    hierarchical: False
    train_batch_size:  *train_batch_size
    ckpt_path: todo
    checkpoint: ckpt/
    save_path: save/
    seed: 0 # todo: 两个seed用法一致吗？
    variational: True
    total_cls_num: *total_cls_num
    finetune: True
    distill: False
    expandable_tokens: False
    expandable_adapter: True
    expandable_prompt: False
    forward_times: 20
    forward_times_global: 10
    context_size: 0.67
    compute_ram: False
    use_np_prior: False
    lasp: True
    beta: 15.
    get_interclass_dist: False
    ortho_loss: False
    get_adapter_distances: False

    # maybe useless
    lr: 0.1
    wd: 0
    dist: 0.5
    lamda: 5
    K: 2
    lw_mr: 1






<|MERGE_RESOLUTION|>--- conflicted
+++ resolved
@@ -1,114 +1,110 @@
-includes:
-  - headers/data.yaml
-  - headers/device.yaml
-  - headers/model.yaml
-  - headers/optimizer.yaml
-
-device_ids: 0
-n_gpu: 1
-default_gpu: 0
-
-# data
-#data_root: /root/autodl-tmp/ml_lab/data/cifar100/ # hlt's directory
-data_root: /root/autodl-tmp/cifar-100/cifar-100-dir/ # gyw's directory
-image_size: &image_size 32
-num_workers: 8
-dataset: cifar100
-save_path: ./
-
-
-# training
-init_cls_num: &init_cls_num 10
-inc_cls_num: &inc_cls_num 10
-total_cls_num: &total_cls_num 100
-task_num: 10
-warmup: 1
-epoch: 5
-val_per_epoch: 5 # according to num_test in parse_option()
-train_batch_size: &train_batch_size 32
-test_batch_size: 32
-seed: 0
-
-# optimizer
-optimizer:
-  name: SGD  # DONE: torch.optim.SGD(param_dict, lr=lr, weight_decay=self.wd)
-  kwargs:
-    lr: 1e-3
-    momentum: 0.9  # todo
-    weight_decay: 0.0
-
-lr_scheduler:
-  name: MultiStepLR  # todo
-  kwargs:
-    gamma: 0.1
-    milestones: [80, 120]
-
-# model
-backbone:
-  name: clip  
-  kwargs: 
-    model_name: ViT-B/16
-    pretrained: True
-
-buffer:
-  name: LinearHerdingBuffer
-  kwargs:
-    buffer_size: 2000
-    batch_size: *train_batch_size
-<<<<<<< HEAD
-#    strategy: herding
-=======
-    # strategy: herding # fixed: already used in LinearHerdingBuffer
->>>>>>> 1e418170
-
-classifier: 
-  name: CLAP4CLIP
-  kwargs:
-    # for LibContinual
-    num_class: *total_cls_num
-    init_cls_num: *init_cls_num
-    inc_cls_num: *inc_cls_num
-    feat_dim: 64
-
-    # for CLAP4CLIP
-    default_gpu: 0
-    use_float32: False
-    use_grad_checkpoint: False
-    use_vga: True
-    hierarchical: False
-    train_batch_size:  *train_batch_size
-    ckpt_path: todo
-    checkpoint: ckpt/
-    save_path: save/
-    seed: 0 # todo: 两个seed用法一致吗？
-    variational: True
-    total_cls_num: *total_cls_num
-    finetune: True
-    distill: False
-    expandable_tokens: False
-    expandable_adapter: True
-    expandable_prompt: False
-    forward_times: 20
-    forward_times_global: 10
-    context_size: 0.67
-    compute_ram: False
-    use_np_prior: False
-    lasp: True
-    beta: 15.
-    get_interclass_dist: False
-    ortho_loss: False
-    get_adapter_distances: False
-
-    # maybe useless
-    lr: 0.1
-    wd: 0
-    dist: 0.5
-    lamda: 5
-    K: 2
-    lw_mr: 1
-
-
-
-
-
-
+includes:
+  - headers/data.yaml
+  - headers/device.yaml
+  - headers/model.yaml
+  - headers/optimizer.yaml
+
+device_ids: 0
+n_gpu: 1
+default_gpu: 0
+
+# data
+#data_root: /root/autodl-tmp/ml_lab/data/cifar100/ # hlt's directory
+data_root: /root/autodl-tmp/cifar-100/cifar-100-dir/ # gyw's directory
+image_size: &image_size 32
+num_workers: 8
+dataset: cifar100
+save_path: ./
+
+
+# training
+init_cls_num: &init_cls_num 10
+inc_cls_num: &inc_cls_num 10
+total_cls_num: &total_cls_num 100
+task_num: 10
+warmup: 1
+epoch: 5
+val_per_epoch: 5 # according to num_test in parse_option()
+train_batch_size: &train_batch_size 32
+test_batch_size: 32
+seed: 0
+
+# optimizer
+optimizer:
+  name: SGD  # DONE: torch.optim.SGD(param_dict, lr=lr, weight_decay=self.wd)
+  kwargs:
+    lr: 1e-3
+    momentum: 0.9  # todo
+    weight_decay: 0.0
+
+lr_scheduler:
+  name: MultiStepLR  # todo
+  kwargs:
+    gamma: 0.1
+    milestones: [80, 120]
+
+# model
+backbone:
+  name: clip  
+  kwargs: 
+    model_name: ViT-B/16
+    pretrained: True
+
+buffer:
+  name: LinearHerdingBuffer
+  kwargs:
+    buffer_size: 2000
+    batch_size: *train_batch_size
+    # strategy: herding # fixed: already used in LinearHerdingBuffer
+
+classifier: 
+  name: CLAP4CLIP
+  kwargs:
+    # for LibContinual
+    num_class: *total_cls_num
+    init_cls_num: *init_cls_num
+    inc_cls_num: *inc_cls_num
+    feat_dim: 64
+
+    # for CLAP4CLIP
+    default_gpu: 0
+    use_float32: False
+    use_grad_checkpoint: False
+    use_vga: True
+    hierarchical: False
+    train_batch_size:  *train_batch_size
+    ckpt_path: todo
+    checkpoint: ckpt/
+    save_path: save/
+    seed: 0 # todo: 两个seed用法一致吗？
+    variational: True
+    total_cls_num: *total_cls_num
+    finetune: True
+    distill: False
+    expandable_tokens: False
+    expandable_adapter: True
+    expandable_prompt: False
+    forward_times: 20
+    forward_times_global: 10
+    context_size: 0.67
+    compute_ram: False
+    use_np_prior: False
+    lasp: True
+    beta: 15.
+    get_interclass_dist: False
+    ortho_loss: False
+    get_adapter_distances: False
+
+    # maybe useless
+    lr: 0.1
+    wd: 0
+    dist: 0.5
+    lamda: 5
+    K: 2
+    lw_mr: 1
+
+
+
+
+
+